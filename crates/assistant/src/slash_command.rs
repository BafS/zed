--- conflicted
+++ resolved
@@ -19,12 +19,8 @@
 use ui::ActiveTheme;
 use workspace::Workspace;
 
-<<<<<<< HEAD
-pub mod active_command;
 pub mod auto_command;
-=======
 pub mod context_server_command;
->>>>>>> 28568429
 pub mod default_command;
 pub mod diagnostics_command;
 pub mod docs_command;
