use std::ops::Range;

use gpui::{
    geometry::{
        rect::RectF,
        vector::{vec2f, Vector2F},
    },
    json::ToJson,
    serde_json::{self, json},
<<<<<<< HEAD
    AnyElement, Axis, Element, LayoutContext, SceneBuilder, View, ViewContext,
=======
    AnyElement, Axis, Element, LayoutContext, PaintContext, SceneBuilder, ViewContext,
>>>>>>> 230b8948
};

pub(crate) struct FacePile<V: View> {
    overlap: f32,
    faces: Vec<AnyElement<V>>,
}

impl<V: View> FacePile<V> {
    pub fn new(overlap: f32) -> Self {
        Self {
            overlap,
            faces: Vec::new(),
        }
    }
}

impl<V: View> Element<V> for FacePile<V> {
    type LayoutState = ();
    type PaintState = ();

    fn layout(
        &mut self,
        constraint: gpui::SizeConstraint,
        view: &mut V,
        cx: &mut LayoutContext<V>,
    ) -> (Vector2F, Self::LayoutState) {
        debug_assert!(constraint.max_along(Axis::Horizontal) == f32::INFINITY);

        let mut width = 0.;
        let mut max_height = 0.;
        for face in &mut self.faces {
            let layout = face.layout(constraint, view, cx);
            width += layout.x();
            max_height = f32::max(max_height, layout.y());
        }
        width -= self.overlap * self.faces.len().saturating_sub(1) as f32;

        (
            Vector2F::new(width, max_height.clamp(1., constraint.max.y())),
            (),
        )
    }

    fn paint(
        &mut self,
        scene: &mut SceneBuilder,
        bounds: RectF,
        visible_bounds: RectF,
        _layout: &mut Self::LayoutState,
<<<<<<< HEAD
        view: &mut V,
        cx: &mut ViewContext<V>,
=======
        view: &mut CollabTitlebarItem,
        cx: &mut PaintContext<CollabTitlebarItem>,
>>>>>>> 230b8948
    ) -> Self::PaintState {
        let visible_bounds = bounds.intersection(visible_bounds).unwrap_or_default();

        let origin_y = bounds.upper_right().y();
        let mut origin_x = bounds.upper_right().x();

        for face in self.faces.iter_mut().rev() {
            let size = face.size();
            origin_x -= size.x();
            scene.paint_layer(None, |scene| {
                face.paint(scene, vec2f(origin_x, origin_y), visible_bounds, view, cx);
            });
            origin_x += self.overlap;
        }

        ()
    }

    fn rect_for_text_range(
        &self,
        _: Range<usize>,
        _: RectF,
        _: RectF,
        _: &Self::LayoutState,
        _: &Self::PaintState,
        _: &V,
        _: &ViewContext<V>,
    ) -> Option<RectF> {
        None
    }

    fn debug(
        &self,
        bounds: RectF,
        _: &Self::LayoutState,
        _: &Self::PaintState,
        _: &V,
        _: &ViewContext<V>,
    ) -> serde_json::Value {
        json!({
            "type": "FacePile",
            "bounds": bounds.to_json()
        })
    }
}

impl<V: View> Extend<AnyElement<V>> for FacePile<V> {
    fn extend<T: IntoIterator<Item = AnyElement<V>>>(&mut self, children: T) {
        self.faces.extend(children);
    }
}<|MERGE_RESOLUTION|>--- conflicted
+++ resolved
@@ -7,11 +7,7 @@
     },
     json::ToJson,
     serde_json::{self, json},
-<<<<<<< HEAD
-    AnyElement, Axis, Element, LayoutContext, SceneBuilder, View, ViewContext,
-=======
-    AnyElement, Axis, Element, LayoutContext, PaintContext, SceneBuilder, ViewContext,
->>>>>>> 230b8948
+    AnyElement, Axis, Element, LayoutContext, PaintContext, SceneBuilder, View, ViewContext,
 };
 
 pub(crate) struct FacePile<V: View> {
@@ -61,13 +57,8 @@
         bounds: RectF,
         visible_bounds: RectF,
         _layout: &mut Self::LayoutState,
-<<<<<<< HEAD
         view: &mut V,
-        cx: &mut ViewContext<V>,
-=======
-        view: &mut CollabTitlebarItem,
-        cx: &mut PaintContext<CollabTitlebarItem>,
->>>>>>> 230b8948
+        cx: &mut PaintContext<V>,
     ) -> Self::PaintState {
         let visible_bounds = bounds.intersection(visible_bounds).unwrap_or_default();
 
