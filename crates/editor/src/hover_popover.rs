use crate::{
    display_map::{InlayOffset, ToDisplayPoint},
    hover_links::{InlayHighlight, RangeInEditor},
    scroll::ScrollAmount,
    Anchor, AnchorRangeExt, DisplayPoint, DisplayRow, Editor, EditorSettings, EditorSnapshot,
    EditorStyle, Hover, RangeToAnchorExt,
};
use gpui::{
    div, px, AnyElement, AsyncWindowContext, FontWeight, Hsla, InteractiveElement, IntoElement,
    MouseButton, ParentElement, Pixels, ScrollHandle, Size, StatefulInteractiveElement,
    StyleRefinement, Styled, Task, TextStyleRefinement, View, ViewContext, WeakView,
};

use itertools::Itertools;
use language::{DiagnosticEntry, Language, LanguageRegistry};
use lsp::DiagnosticSeverity;
use markdown::{Markdown, MarkdownStyle};
use multi_buffer::ToOffset;
use project::{HoverBlock, InlayHintLabelPart};
use settings::Settings;
use std::rc::Rc;
use std::{borrow::Cow, cell::RefCell};
use std::{ops::Range, sync::Arc, time::Duration};
use theme::ThemeSettings;
use ui::{prelude::*, window_is_transparent, Tooltip};
use util::TryFutureExt;
use workspace::Workspace;
pub const HOVER_DELAY_MILLIS: u64 = 350;
pub const HOVER_REQUEST_DELAY_MILLIS: u64 = 200;

pub const MIN_POPOVER_CHARACTER_WIDTH: f32 = 20.;
pub const MIN_POPOVER_LINE_HEIGHT: Pixels = px(4.);
pub const HOVER_POPOVER_GAP: Pixels = px(10.);

/// Bindable action which uses the most recent selection head to trigger a hover
pub fn hover(editor: &mut Editor, _: &Hover, cx: &mut ViewContext<Editor>) {
    let head = editor.selections.newest_anchor().head();
    show_hover(editor, head, true, cx);
}

/// The internal hover action dispatches between `show_hover` or `hide_hover`
/// depending on whether a point to hover over is provided.
pub fn hover_at(editor: &mut Editor, anchor: Option<Anchor>, cx: &mut ViewContext<Editor>) {
    if EditorSettings::get_global(cx).hover_popover_enabled {
        if show_keyboard_hover(editor, cx) {
            return;
        }

        if let Some(anchor) = anchor {
            show_hover(editor, anchor, false, cx);
        } else {
            hide_hover(editor, cx);
        }
    }
}

pub fn show_keyboard_hover(editor: &mut Editor, cx: &mut ViewContext<Editor>) -> bool {
    let info_popovers = editor.hover_state.info_popovers.clone();
    for p in info_popovers {
        let keyboard_grace = p.keyboard_grace.borrow();
        if *keyboard_grace {
            if let Some(anchor) = p.anchor {
                show_hover(editor, anchor, false, cx);
                return true;
            }
        }
    }

    let diagnostic_popover = editor.hover_state.diagnostic_popover.clone();
    if let Some(d) = diagnostic_popover {
        let keyboard_grace = d.keyboard_grace.borrow();
        if *keyboard_grace {
            if let Some(anchor) = d.anchor {
                show_hover(editor, anchor, false, cx);
                return true;
            }
        }
    }

    return false;
}

pub struct InlayHover {
    pub range: InlayHighlight,
    pub tooltip: HoverBlock,
}

pub fn find_hovered_hint_part(
    label_parts: Vec<InlayHintLabelPart>,
    hint_start: InlayOffset,
    hovered_offset: InlayOffset,
) -> Option<(InlayHintLabelPart, Range<InlayOffset>)> {
    if hovered_offset >= hint_start {
        let mut hovered_character = (hovered_offset - hint_start).0;
        let mut part_start = hint_start;
        for part in label_parts {
            let part_len = part.value.chars().count();
            if hovered_character > part_len {
                hovered_character -= part_len;
                part_start.0 += part_len;
            } else {
                let part_end = InlayOffset(part_start.0 + part_len);
                return Some((part, part_start..part_end));
            }
        }
    }
    None
}

pub fn hover_at_inlay(editor: &mut Editor, inlay_hover: InlayHover, cx: &mut ViewContext<Editor>) {
    if EditorSettings::get_global(cx).hover_popover_enabled {
        if editor.pending_rename.is_some() {
            return;
        }

        let Some(project) = editor.project.clone() else {
            return;
        };

        if editor
            .hover_state
            .info_popovers
            .iter()
            .any(|InfoPopover { symbol_range, .. }| {
                if let RangeInEditor::Inlay(range) = symbol_range {
                    if range == &inlay_hover.range {
                        // Hover triggered from same location as last time. Don't show again.
                        return true;
                    }
                }
                false
            })
        {
            hide_hover(editor, cx);
        }

        let task = cx.spawn(|this, mut cx| {
            async move {
                cx.background_executor()
                    .timer(Duration::from_millis(HOVER_DELAY_MILLIS))
                    .await;
                this.update(&mut cx, |this, _| {
                    this.hover_state.diagnostic_popover = None;
                })?;

                let language_registry = project.update(&mut cx, |p, _| p.languages().clone())?;
                let blocks = vec![inlay_hover.tooltip];
                let parsed_content = parse_blocks(&blocks, &language_registry, None, &mut cx).await;

                let hover_popover = InfoPopover {
                    symbol_range: RangeInEditor::Inlay(inlay_hover.range.clone()),
                    parsed_content,
                    scroll_handle: ScrollHandle::new(),
                    keyboard_grace: Rc::new(RefCell::new(false)),
                    anchor: None,
                };

                this.update(&mut cx, |this, cx| {
                    // TODO: no background highlights happen for inlays currently
                    this.hover_state.info_popovers = vec![hover_popover];
                    cx.notify();
                })?;

                anyhow::Ok(())
            }
            .log_err()
        });

        editor.hover_state.info_task = Some(task);
    }
}

/// Hides the type information popup.
/// Triggered by the `Hover` action when the cursor is not over a symbol or when the
/// selections changed.
pub fn hide_hover(editor: &mut Editor, cx: &mut ViewContext<Editor>) -> bool {
    // return false;
    let info_popovers = editor.hover_state.info_popovers.drain(..);
    let diagnostics_popover = editor.hover_state.diagnostic_popover.take();
    let did_hide = info_popovers.count() > 0 || diagnostics_popover.is_some();

    editor.hover_state.info_task = None;
    editor.hover_state.triggered_from = None;

    editor.clear_background_highlights::<HoverState>(cx);

    if did_hide {
        cx.notify();
    }

    did_hide
}

/// Queries the LSP and shows type info and documentation
/// about the symbol the mouse is currently hovering over.
/// Triggered by the `Hover` action when the cursor may be over a symbol.
fn show_hover(
    editor: &mut Editor,
    anchor: Anchor,
    ignore_timeout: bool,
    cx: &mut ViewContext<Editor>,
) {
    if editor.pending_rename.is_some() {
        return;
    }

    let snapshot = editor.snapshot(cx);

    let (buffer, buffer_position) =
        if let Some(output) = editor.buffer.read(cx).text_anchor_for_position(anchor, cx) {
            output
        } else {
            return;
        };

    let excerpt_id =
        if let Some((excerpt_id, _, _)) = editor.buffer().read(cx).excerpt_containing(anchor, cx) {
            excerpt_id
        } else {
            return;
        };

    let project = if let Some(project) = editor.project.clone() {
        project
    } else {
        return;
    };

    if !ignore_timeout {
        if editor
            .hover_state
            .info_popovers
            .iter()
            .any(|InfoPopover { symbol_range, .. }| {
                symbol_range
                    .as_text_range()
                    .map(|range| {
                        let hover_range = range.to_offset(&snapshot.buffer_snapshot);
                        let offset = anchor.to_offset(&snapshot.buffer_snapshot);
                        // LSP returns a hover result for the end index of ranges that should be hovered, so we need to
                        // use an inclusive range here to check if we should dismiss the popover
                        (hover_range.start..=hover_range.end).contains(&offset)
                    })
                    .unwrap_or(false)
            })
            || editor.hover_state.diagnostic_popover.is_some()
        {
            // Hover triggered from same location as last time. Don't show again.
            return;
        } else {
            hide_hover(editor, cx);
        }
    }

    // Don't request again if the location is the same as the previous request
    if let Some(triggered_from) = &editor.hover_state.triggered_from {
        if triggered_from
            .cmp(&anchor, &snapshot.buffer_snapshot)
            .is_eq()
        {
            return;
        }
    }

    let task = cx.spawn(|this, mut cx| {
        async move {
            // If we need to delay, delay a set amount initially before making the lsp request
            let delay = if ignore_timeout {
                None
            } else {
                // Construct delay task to wait for later
                let total_delay = Some(
                    cx.background_executor()
                        .timer(Duration::from_millis(HOVER_DELAY_MILLIS)),
                );

                cx.background_executor()
                    .timer(Duration::from_millis(HOVER_REQUEST_DELAY_MILLIS))
                    .await;
                total_delay
            };

            // query the LSP for hover info
            let hover_request = cx.update(|cx| {
                project.update(cx, |project, cx| {
                    project.hover(&buffer, buffer_position, cx)
                })
            })?;

            if let Some(delay) = delay {
                delay.await;
            }

            // If there's a diagnostic, assign it on the hover state and notify
            let local_diagnostic = snapshot
                .buffer_snapshot
                .diagnostics_in_range::<_, usize>(anchor..anchor, false)
                // Find the entry with the most specific range
                .min_by_key(|entry| entry.range.end - entry.range.start)
                .map(|entry| DiagnosticEntry {
                    diagnostic: entry.diagnostic,
                    range: entry.range.to_anchors(&snapshot.buffer_snapshot),
                });

            // Pull the primary diagnostic out so we can jump to it if the popover is clicked
            let primary_diagnostic = local_diagnostic.as_ref().and_then(|local_diagnostic| {
                snapshot
                    .buffer_snapshot
                    .diagnostic_group::<usize>(local_diagnostic.diagnostic.group_id)
                    .find(|diagnostic| diagnostic.diagnostic.is_primary)
                    .map(|entry| DiagnosticEntry {
                        diagnostic: entry.diagnostic,
                        range: entry.range.to_anchors(&snapshot.buffer_snapshot),
                    })
            });

            let diagnostic_popover = if let Some(local_diagnostic) = local_diagnostic {
                let text = match local_diagnostic.diagnostic.source {
                    Some(ref source) => {
                        format!("{source}: {}", local_diagnostic.diagnostic.message)
                    }
                    None => local_diagnostic.diagnostic.message.clone(),
                };

                let mut border_color: Option<Hsla> = None;
                let mut background_color: Option<Hsla> = None;

                let parsed_content = cx
                    .new_view(|cx| {
                        let status_colors = cx.theme().status();

                        match local_diagnostic.diagnostic.severity {
                            DiagnosticSeverity::ERROR => {
                                background_color = Some(status_colors.error_background);
                                border_color = Some(status_colors.error_border);
                            }
                            DiagnosticSeverity::WARNING => {
                                background_color = Some(status_colors.warning_background);
                                border_color = Some(status_colors.warning_border);
                            }
                            DiagnosticSeverity::INFORMATION => {
                                background_color = Some(status_colors.info_background);
                                border_color = Some(status_colors.info_border);
                            }
                            DiagnosticSeverity::HINT => {
                                background_color = Some(status_colors.hint_background);
                                border_color = Some(status_colors.hint_border);
                            }
                            _ => {
                                background_color = Some(status_colors.ignored_background);
                                border_color = Some(status_colors.ignored_border);
                            }
                        };
                        let settings = ThemeSettings::get_global(cx);
                        let mut base_text_style = cx.text_style();
                        base_text_style.refine(&TextStyleRefinement {
                            font_family: Some(settings.ui_font.family.clone()),
                            font_size: Some(settings.ui_font_size.into()),
                            color: Some(cx.theme().colors().editor_foreground),
                            // background_color: Some(background_color.unwrap()),
                            background_color: Some(gpui::transparent_black()),

                            ..Default::default()
                        });
                        let markdown_style = MarkdownStyle {
                            base_text_style,
                            selection_background_color: { cx.theme().players().local().selection },
                            soft_break_delim: String::from("\n"),
                            ..Default::default()
                        };
                        Markdown::new(text, markdown_style.clone(), None, cx, None)
                    })
                    .ok();

                Some(DiagnosticPopover {
                    local_diagnostic,
                    primary_diagnostic,
                    parsed_content,
                    border_color,
                    background_color,
                    keyboard_grace: Rc::new(RefCell::new(ignore_timeout)),
                    anchor: Some(anchor),
                })
            } else {
                None
            };

            this.update(&mut cx, |this, _| {
                this.hover_state.diagnostic_popover = diagnostic_popover;
            })?;

            let hovers_response = hover_request.await;
            let language_registry = project.update(&mut cx, |p, _| p.languages().clone())?;
            let snapshot = this.update(&mut cx, |this, cx| this.snapshot(cx))?;
            let mut hover_highlights = Vec::with_capacity(hovers_response.len());
            let mut info_popovers = Vec::with_capacity(hovers_response.len());
            let mut info_popover_tasks = Vec::with_capacity(hovers_response.len());

            for hover_result in hovers_response {
                // Create symbol range of anchors for highlighting and filtering of future requests.
                let range = hover_result
                    .range
                    .and_then(|range| {
                        let start = snapshot
                            .buffer_snapshot
                            .anchor_in_excerpt(excerpt_id, range.start)?;
                        let end = snapshot
                            .buffer_snapshot
                            .anchor_in_excerpt(excerpt_id, range.end)?;

                        Some(start..end)
                    })
                    .unwrap_or_else(|| anchor..anchor);

                let blocks = hover_result.contents;
                let language = hover_result.language;
                let parsed_content =
                    parse_blocks(&blocks, &language_registry, language, &mut cx).await;
                info_popover_tasks.push((
                    range.clone(),
                    InfoPopover {
                        symbol_range: RangeInEditor::Text(range),
                        parsed_content,
                        scroll_handle: ScrollHandle::new(),
                        keyboard_grace: Rc::new(RefCell::new(ignore_timeout)),
                        anchor: Some(anchor),
                    },
                ));
            }
            for (highlight_range, info_popover) in info_popover_tasks {
                hover_highlights.push(highlight_range);
                info_popovers.push(info_popover);
            }

            this.update(&mut cx, |editor, cx| {
                if hover_highlights.is_empty() {
                    editor.clear_background_highlights::<HoverState>(cx);
                } else {
                    // Highlight the selected symbol using a background highlight
                    editor.highlight_background::<HoverState>(
                        &hover_highlights,
                        |theme| theme.element_hover, // todo update theme
                        cx,
                    );
                }

                editor.hover_state.info_popovers = info_popovers;
                cx.notify();
                cx.refresh();
            })?;

            anyhow::Ok(())
        }
        .log_err()
    });

    editor.hover_state.info_task = Some(task);
}

async fn parse_blocks(
    blocks: &[HoverBlock],
    language_registry: &Arc<LanguageRegistry>,
    language: Option<Arc<Language>>,
    cx: &mut AsyncWindowContext,
) -> Option<View<Markdown>> {
    let fallback_language_name = if let Some(ref l) = language {
        let l = Arc::clone(l);
        Some(l.lsp_id().clone())
    } else {
        None
    };

    let combined_text = blocks
        .iter()
        .map(|block| match &block.kind {
            project::HoverBlockKind::PlainText | project::HoverBlockKind::Markdown => {
                Cow::Borrowed(block.text.trim())
            }
            project::HoverBlockKind::Code { language } => {
                Cow::Owned(format!("```{}\n{}\n```", language, block.text.trim()))
            }
        })
        .join("\n\n");

    let rendered_block = cx
        .new_view(|cx| {
            let settings = ThemeSettings::get_global(cx);
            let buffer_font_family = settings.buffer_font.family.clone();
            let mut base_style = cx.text_style();
            base_style.refine(&TextStyleRefinement {
                font_family: Some(buffer_font_family.clone()),
                color: Some(cx.theme().colors().editor_foreground),
                ..Default::default()
            });

            let markdown_style = MarkdownStyle {
                base_text_style: base_style,
                code_block: StyleRefinement::default().mt(rems(1.)).mb(rems(1.)),
                inline_code: TextStyleRefinement {
                    background_color: Some(cx.theme().colors().background),
                    ..Default::default()
                },
                rule_color: Color::Muted.color(cx),
                block_quote_border_color: Color::Muted.color(cx),
                block_quote: TextStyleRefinement {
                    color: Some(Color::Muted.color(cx)),
                    ..Default::default()
                },
                link: TextStyleRefinement {
                    color: Some(cx.theme().colors().editor_foreground),
                    underline: Some(gpui::UnderlineStyle {
                        thickness: px(1.),
                        color: Some(cx.theme().colors().editor_foreground),
                        wavy: false,
                    }),
                    ..Default::default()
                },
                syntax: cx.theme().syntax().clone(),
                selection_background_color: { cx.theme().players().local().selection },
                break_style: Default::default(),
                heading: StyleRefinement::default()
                    .font_weight(FontWeight::BOLD)
                    .text_base()
                    .mt(rems(1.))
                    .mb_0(),
                ..Default::default()
            };

            Markdown::new(
                combined_text,
                markdown_style.clone(),
                Some(language_registry.clone()),
                cx,
                fallback_language_name,
            )
        })
        .ok();

    rendered_block
}

#[derive(Default, Debug)]
pub struct HoverState {
    pub info_popovers: Vec<InfoPopover>,
    pub diagnostic_popover: Option<DiagnosticPopover>,
    pub triggered_from: Option<Anchor>,
    pub info_task: Option<Task<Option<()>>>,
}

impl HoverState {
    pub fn visible(&self) -> bool {
        !self.info_popovers.is_empty() || self.diagnostic_popover.is_some()
    }

    pub fn render(
        &mut self,
        snapshot: &EditorSnapshot,
        _style: &EditorStyle,
        visible_rows: Range<DisplayRow>,
        max_size: Size<Pixels>,
        _workspace: Option<WeakView<Workspace>>,
        cx: &mut ViewContext<Editor>,
    ) -> Option<(DisplayPoint, Vec<AnyElement>)> {
        // If there is a diagnostic, position the popovers based on that.
        // Otherwise use the start of the hover range
        let anchor = self
            .diagnostic_popover
            .as_ref()
            .map(|diagnostic_popover| &diagnostic_popover.local_diagnostic.range.start)
            .or_else(|| {
                self.info_popovers.iter().find_map(|info_popover| {
                    match &info_popover.symbol_range {
                        RangeInEditor::Text(range) => Some(&range.start),
                        RangeInEditor::Inlay(_) => None,
                    }
                })
            })
            .or_else(|| {
                self.info_popovers.iter().find_map(|info_popover| {
                    match &info_popover.symbol_range {
                        RangeInEditor::Text(_) => None,
                        RangeInEditor::Inlay(range) => Some(&range.inlay_position),
                    }
                })
            })?;
        let point = anchor.to_display_point(&snapshot.display_snapshot);

        // Don't render if the relevant point isn't on screen
        if !self.visible() || !visible_rows.contains(&point.row()) {
            return None;
        }

        let mut elements = Vec::new();

        if let Some(diagnostic_popover) = self.diagnostic_popover.as_ref() {
            elements.push(diagnostic_popover.render(max_size, cx));
        }
        for info_popover in &mut self.info_popovers {
            elements.push(info_popover.render(max_size, cx));
        }

        Some((point, elements))
    }

    pub fn focused(&self, cx: &mut ViewContext<Editor>) -> bool {
        let mut hover_popover_is_focused = false;
        for info_popover in &self.info_popovers {
            if let Some(markdown_view) = &info_popover.parsed_content {
                if markdown_view.focus_handle(cx).is_focused(cx) {
                    hover_popover_is_focused = true;
                }
            }
        }
        if let Some(diagnostic_popover) = &self.diagnostic_popover {
            if let Some(markdown_view) = &diagnostic_popover.parsed_content {
                if markdown_view.focus_handle(cx).is_focused(cx) {
                    hover_popover_is_focused = true;
                }
            }
        }
        return hover_popover_is_focused;
    }
}

#[derive(Debug, Clone)]

pub struct InfoPopover {
    pub symbol_range: RangeInEditor,
    pub parsed_content: Option<View<Markdown>>,
    pub scroll_handle: ScrollHandle,
    pub keyboard_grace: Rc<RefCell<bool>>,
    pub anchor: Option<Anchor>,
}

impl InfoPopover {
    pub fn render(&mut self, max_size: Size<Pixels>, cx: &mut ViewContext<Editor>) -> AnyElement {
        let keyboard_grace = Rc::clone(&self.keyboard_grace);
        let mut d = div()
            .id("info_popover")
            .elevation_2(cx)
            .overflow_y_scroll()
            .track_scroll(&self.scroll_handle)
            .max_w(max_size.width)
            .max_h(max_size.height)
            // Prevent a mouse down/move on the popover from being propagated to the editor,
            // because that would dismiss the popover.
            .on_mouse_move(|_, cx| cx.stop_propagation())
            .on_mouse_down(MouseButton::Left, move |_, cx| {
                let mut keyboard_grace = keyboard_grace.borrow_mut();
                *keyboard_grace = false;
                cx.stop_propagation();
            })
            .p_2();

        if let Some(markdown) = &self.parsed_content {
            d = d.child(markdown.clone());
        }
        d.into_any_element()
    }

    pub fn scroll(&self, amount: &ScrollAmount, cx: &mut ViewContext<Editor>) {
        let mut current = self.scroll_handle.offset();
        current.y -= amount.pixels(
            cx.line_height(),
            self.scroll_handle.bounds().size.height - px(16.),
        ) / 2.0;
        cx.notify();
        self.scroll_handle.set_offset(current);
    }
}

#[derive(Debug, Clone)]
pub struct DiagnosticPopover {
    local_diagnostic: DiagnosticEntry<Anchor>,
    primary_diagnostic: Option<DiagnosticEntry<Anchor>>,
    parsed_content: Option<View<Markdown>>,
    border_color: Option<Hsla>,
    background_color: Option<Hsla>,
    pub keyboard_grace: Rc<RefCell<bool>>,
    pub anchor: Option<Anchor>,
}

impl DiagnosticPopover {
    pub fn render(&self, max_size: Size<Pixels>, cx: &mut ViewContext<Editor>) -> AnyElement {
        let keyboard_grace = Rc::clone(&self.keyboard_grace);
        let mut markdown_div = div().py_1().px_2();
        if let Some(markdown) = &self.parsed_content {
            markdown_div = markdown_div.child(markdown.clone());
        }

        if let Some(background_color) = &self.background_color {
            markdown_div = markdown_div.bg(background_color.clone());
        }

        if let Some(border_color) = &self.border_color {
            markdown_div = markdown_div
                .border_1()
                .border_color(border_color.clone())
                .rounded_lg();
        }

        let d = div()
            .id("diagnostic")
            .block()
            .max_h(max_size.height)
            .elevation_2_borderless(cx)
            // Don't draw the background color if the theme
            // allows transparent surfaces.
            .when(window_is_transparent(cx), |this| {
                this.bg(gpui::transparent_black())
            })
<<<<<<< HEAD
=======
            .cursor(CursorStyle::PointingHand)
            .tooltip(move |cx| Tooltip::for_action("Go To Diagnostic", &crate::GoToDiagnostic, cx))
>>>>>>> 2ae1a472
            // Prevent a mouse move on the popover from being propagated to the editor,
            // because that would dismiss the popover.
            .on_mouse_move(|_, cx| cx.stop_propagation())
            // Prevent a mouse down on the popover from being propagated to the editor,
            // because that would move the cursor.
<<<<<<< HEAD
            .on_mouse_down(MouseButton::Left, move |_, cx| {
                let mut keyboard_grace = keyboard_grace.borrow_mut();
                *keyboard_grace = false;
                cx.stop_propagation();
            })
            .child(markdown_div);

        d.into_any_element()
=======
            .on_mouse_down(MouseButton::Left, |_, cx| cx.stop_propagation())
            .on_click(cx.listener(|editor, _, cx| editor.go_to_diagnostic(&Default::default(), cx)))
            .child(
                div()
                    .id("diagnostic-inner")
                    .overflow_y_scroll()
                    .max_w(max_size.width)
                    .max_h(max_size.height)
                    .px_2()
                    .py_1()
                    .bg(diagnostic_colors.background)
                    .text_color(style.text.color)
                    .border_1()
                    .border_color(diagnostic_colors.border)
                    .rounded_lg()
                    .child(SharedString::from(text)),
            )
            .into_any_element()
>>>>>>> 2ae1a472
    }

    pub fn activation_info(&self) -> (usize, Anchor) {
        let entry = self
            .primary_diagnostic
            .as_ref()
            .unwrap_or(&self.local_diagnostic);

        (entry.diagnostic.group_id, entry.range.start)
    }
}

#[cfg(test)]
mod tests {
    use super::*;
    use crate::{
        actions::ConfirmCompletion,
        editor_tests::{handle_completion_request, init_test},
        hover_links::update_inlay_link_and_hover_points,
        inlay_hint_cache::tests::{cached_hint_labels, visible_hint_labels},
        test::editor_lsp_test_context::EditorLspTestContext,
        InlayId, PointForPosition,
    };
    use collections::BTreeSet;
    use indoc::indoc;
    use language::{language_settings::InlayHintSettings, Diagnostic, DiagnosticSet};
    use lsp::LanguageServerId;
    use markdown::parser::MarkdownEvent;
    use smol::stream::StreamExt;
    use std::sync::atomic;
    use std::sync::atomic::AtomicUsize;
    use text::Bias;

    impl InfoPopover {
        fn get_rendered_text(&self, cx: &gpui::AppContext) -> String {
            let mut rendered_text = String::new();
            if let Some(parsed_content) = self.parsed_content.clone() {
                let markdown = parsed_content.read(cx);
                let text = markdown.parsed_markdown().source().to_string();
                let data = markdown.parsed_markdown().events();
                let slice = data;

                for (range, event) in slice.iter() {
                    if [MarkdownEvent::Text, MarkdownEvent::Code].contains(event) {
                        rendered_text.push_str(&text[range.clone()])
                    }
                }
            }
            rendered_text
        }
    }

    #[gpui::test]
    async fn test_mouse_hover_info_popover_with_autocomplete_popover(
        cx: &mut gpui::TestAppContext,
    ) {
        init_test(cx, |_| {});
        const HOVER_DELAY_MILLIS: u64 = 350;

        let mut cx = EditorLspTestContext::new_rust(
            lsp::ServerCapabilities {
                hover_provider: Some(lsp::HoverProviderCapability::Simple(true)),
                completion_provider: Some(lsp::CompletionOptions {
                    trigger_characters: Some(vec![".".to_string(), ":".to_string()]),
                    resolve_provider: Some(true),
                    ..Default::default()
                }),
                ..Default::default()
            },
            cx,
        )
        .await;
        let counter = Arc::new(AtomicUsize::new(0));
        // Basic hover delays and then pops without moving the mouse
        cx.set_state(indoc! {"
                oneˇ
                two
                three
                fn test() { println!(); }
            "});

        //prompt autocompletion menu
        cx.simulate_keystroke(".");
        handle_completion_request(
            &mut cx,
            indoc! {"
                        one.|<>
                        two
                        three
                    "},
            vec!["first_completion", "second_completion"],
            counter.clone(),
        )
        .await;
        cx.condition(|editor, _| editor.context_menu_visible()) // wait until completion menu is visible
            .await;
        assert_eq!(counter.load(atomic::Ordering::Acquire), 1); // 1 completion request

        let hover_point = cx.display_point(indoc! {"
                one.
                two
                three
                fn test() { printˇln!(); }
            "});
        cx.update_editor(|editor, cx| {
            let snapshot = editor.snapshot(cx);
            let anchor = snapshot
                .buffer_snapshot
                .anchor_before(hover_point.to_offset(&snapshot, Bias::Left));
            hover_at(editor, Some(anchor), cx)
        });
        assert!(!cx.editor(|editor, _| editor.hover_state.visible()));

        // After delay, hover should be visible.
        let symbol_range = cx.lsp_range(indoc! {"
                one.
                two
                three
                fn test() { «println!»(); }
            "});
        let mut requests =
            cx.handle_request::<lsp::request::HoverRequest, _, _>(move |_, _, _| async move {
                Ok(Some(lsp::Hover {
                    contents: lsp::HoverContents::Markup(lsp::MarkupContent {
                        kind: lsp::MarkupKind::Markdown,
                        value: "some basic docs".to_string(),
                    }),
                    range: Some(symbol_range),
                }))
            });
        cx.background_executor
            .advance_clock(Duration::from_millis(HOVER_DELAY_MILLIS + 100));
        requests.next().await;

        cx.editor(|editor, cx| {
            assert!(editor.hover_state.visible());
            assert_eq!(
                editor.hover_state.info_popovers.len(),
                1,
                "Expected exactly one hover but got: {:?}",
                editor.hover_state.info_popovers
            );
            let rendered_text = editor
                .hover_state
                .info_popovers
                .first()
                .unwrap()
                .get_rendered_text(cx);
            assert_eq!(rendered_text, "some basic docs".to_string())
        });

        // check that the completion menu is still visible and that there still has only been 1 completion request
        cx.editor(|editor, _| assert!(editor.context_menu_visible()));
        assert_eq!(counter.load(atomic::Ordering::Acquire), 1);

        //apply a completion and check it was successfully applied
        let _apply_additional_edits = cx.update_editor(|editor, cx| {
            editor.context_menu_next(&Default::default(), cx);
            editor
                .confirm_completion(&ConfirmCompletion::default(), cx)
                .unwrap()
        });
        cx.assert_editor_state(indoc! {"
            one.second_completionˇ
            two
            three
            fn test() { println!(); }
        "});

        // check that the completion menu is no longer visible and that there still has only been 1 completion request
        cx.editor(|editor, _| assert!(!editor.context_menu_visible()));
        assert_eq!(counter.load(atomic::Ordering::Acquire), 1);

        //verify the information popover is still visible and unchanged
        cx.editor(|editor, cx| {
            assert!(editor.hover_state.visible());
            assert_eq!(
                editor.hover_state.info_popovers.len(),
                1,
                "Expected exactly one hover but got: {:?}",
                editor.hover_state.info_popovers
            );
            let rendered_text = editor
                .hover_state
                .info_popovers
                .first()
                .unwrap()
                .get_rendered_text(cx);

            assert_eq!(rendered_text, "some basic docs".to_string())
        });

        // Mouse moved with no hover response dismisses
        let hover_point = cx.display_point(indoc! {"
                one.second_completionˇ
                two
                three
                fn teˇst() { println!(); }
            "});
        let mut request = cx
            .lsp
            .handle_request::<lsp::request::HoverRequest, _, _>(|_, _| async move { Ok(None) });
        cx.update_editor(|editor, cx| {
            let snapshot = editor.snapshot(cx);
            let anchor = snapshot
                .buffer_snapshot
                .anchor_before(hover_point.to_offset(&snapshot, Bias::Left));
            hover_at(editor, Some(anchor), cx)
        });
        cx.background_executor
            .advance_clock(Duration::from_millis(HOVER_DELAY_MILLIS + 100));
        request.next().await;

        // verify that the information popover is no longer visible
        cx.editor(|editor, _| {
            assert!(!editor.hover_state.visible());
        });
    }

    #[gpui::test]
    async fn test_mouse_hover_info_popover(cx: &mut gpui::TestAppContext) {
        init_test(cx, |_| {});

        let mut cx = EditorLspTestContext::new_rust(
            lsp::ServerCapabilities {
                hover_provider: Some(lsp::HoverProviderCapability::Simple(true)),
                ..Default::default()
            },
            cx,
        )
        .await;

        // Basic hover delays and then pops without moving the mouse
        cx.set_state(indoc! {"
            fn ˇtest() { println!(); }
        "});
        let hover_point = cx.display_point(indoc! {"
            fn test() { printˇln!(); }
        "});

        cx.update_editor(|editor, cx| {
            let snapshot = editor.snapshot(cx);
            let anchor = snapshot
                .buffer_snapshot
                .anchor_before(hover_point.to_offset(&snapshot, Bias::Left));
            hover_at(editor, Some(anchor), cx)
        });
        assert!(!cx.editor(|editor, _| editor.hover_state.visible()));

        // After delay, hover should be visible.
        let symbol_range = cx.lsp_range(indoc! {"
            fn test() { «println!»(); }
        "});
        let mut requests =
            cx.handle_request::<lsp::request::HoverRequest, _, _>(move |_, _, _| async move {
                Ok(Some(lsp::Hover {
                    contents: lsp::HoverContents::Markup(lsp::MarkupContent {
                        kind: lsp::MarkupKind::Markdown,
                        value: "some basic docs".to_string(),
                    }),
                    range: Some(symbol_range),
                }))
            });
        cx.background_executor
            .advance_clock(Duration::from_millis(HOVER_DELAY_MILLIS + 100));
        requests.next().await;

        cx.editor(|editor, cx| {
            assert!(editor.hover_state.visible());
            assert_eq!(
                editor.hover_state.info_popovers.len(),
                1,
                "Expected exactly one hover but got: {:?}",
                editor.hover_state.info_popovers
            );
            let rendered_text = editor
                .hover_state
                .info_popovers
                .first()
                .unwrap()
                .get_rendered_text(cx);

            assert_eq!(rendered_text, "some basic docs".to_string())
        });

        // Mouse moved with no hover response dismisses
        let hover_point = cx.display_point(indoc! {"
            fn teˇst() { println!(); }
        "});
        let mut request = cx
            .lsp
            .handle_request::<lsp::request::HoverRequest, _, _>(|_, _| async move { Ok(None) });
        cx.update_editor(|editor, cx| {
            let snapshot = editor.snapshot(cx);
            let anchor = snapshot
                .buffer_snapshot
                .anchor_before(hover_point.to_offset(&snapshot, Bias::Left));
            hover_at(editor, Some(anchor), cx)
        });
        cx.background_executor
            .advance_clock(Duration::from_millis(HOVER_DELAY_MILLIS + 100));
        request.next().await;
        cx.editor(|editor, _| {
            assert!(!editor.hover_state.visible());
        });
    }

    #[gpui::test]
    async fn test_keyboard_hover_info_popover(cx: &mut gpui::TestAppContext) {
        init_test(cx, |_| {});

        let mut cx = EditorLspTestContext::new_rust(
            lsp::ServerCapabilities {
                hover_provider: Some(lsp::HoverProviderCapability::Simple(true)),
                ..Default::default()
            },
            cx,
        )
        .await;

        // Hover with keyboard has no delay
        cx.set_state(indoc! {"
            fˇn test() { println!(); }
        "});
        cx.update_editor(|editor, cx| hover(editor, &Hover, cx));
        let symbol_range = cx.lsp_range(indoc! {"
            «fn» test() { println!(); }
        "});

        cx.editor(|editor, _cx| {
            assert!(!editor.hover_state.visible());

            assert_eq!(
                editor.hover_state.info_popovers.len(),
                0,
                "Expected no hovers but got but got: {:?}",
                editor.hover_state.info_popovers
            );
        });

        let mut requests =
            cx.handle_request::<lsp::request::HoverRequest, _, _>(move |_, _, _| async move {
                Ok(Some(lsp::Hover {
                    contents: lsp::HoverContents::Markup(lsp::MarkupContent {
                        kind: lsp::MarkupKind::Markdown,
                        value: "some other basic docs".to_string(),
                    }),
                    range: Some(symbol_range),
                }))
            });

        requests.next().await;
        cx.dispatch_action(Hover);

        cx.condition(|editor, _| editor.hover_state.visible()).await;
        cx.editor(|editor, cx| {
            assert_eq!(
                editor.hover_state.info_popovers.len(),
                1,
                "Expected exactly one hover but got: {:?}",
                editor.hover_state.info_popovers
            );

            let rendered_text = editor
                .hover_state
                .info_popovers
                .first()
                .unwrap()
                .get_rendered_text(cx);

            assert_eq!(rendered_text, "some other basic docs".to_string())
        });
    }

    #[gpui::test]
    async fn test_empty_hovers_filtered(cx: &mut gpui::TestAppContext) {
        init_test(cx, |_| {});

        let mut cx = EditorLspTestContext::new_rust(
            lsp::ServerCapabilities {
                hover_provider: Some(lsp::HoverProviderCapability::Simple(true)),
                ..Default::default()
            },
            cx,
        )
        .await;

        // Hover with keyboard has no delay
        cx.set_state(indoc! {"
            fˇn test() { println!(); }
        "});
        cx.update_editor(|editor, cx| hover(editor, &Hover, cx));
        let symbol_range = cx.lsp_range(indoc! {"
            «fn» test() { println!(); }
        "});
        cx.handle_request::<lsp::request::HoverRequest, _, _>(move |_, _, _| async move {
            Ok(Some(lsp::Hover {
                contents: lsp::HoverContents::Array(vec![
                    lsp::MarkedString::String("regular text for hover to show".to_string()),
                    lsp::MarkedString::String("".to_string()),
                    lsp::MarkedString::LanguageString(lsp::LanguageString {
                        language: "Rust".to_string(),
                        value: "".to_string(),
                    }),
                ]),
                range: Some(symbol_range),
            }))
        })
        .next()
        .await;
        cx.dispatch_action(Hover);

        cx.condition(|editor, _| editor.hover_state.visible()).await;
        cx.editor(|editor, cx| {
            assert_eq!(
                editor.hover_state.info_popovers.len(),
                1,
                "Expected exactly one hover but got: {:?}",
                editor.hover_state.info_popovers
            );
            let rendered_text = editor
                .hover_state
                .info_popovers
                .first()
                .unwrap()
                .get_rendered_text(cx);

            assert_eq!(
                rendered_text,
                "regular text for hover to show".to_string(),
                "No empty string hovers should be shown"
            );
        });
    }

    #[gpui::test]
    async fn test_line_ends_trimmed(cx: &mut gpui::TestAppContext) {
        init_test(cx, |_| {});

        let mut cx = EditorLspTestContext::new_rust(
            lsp::ServerCapabilities {
                hover_provider: Some(lsp::HoverProviderCapability::Simple(true)),
                ..Default::default()
            },
            cx,
        )
        .await;

        // Hover with keyboard has no delay
        cx.set_state(indoc! {"
            fˇn test() { println!(); }
        "});
        cx.update_editor(|editor, cx| hover(editor, &Hover, cx));
        let symbol_range = cx.lsp_range(indoc! {"
            «fn» test() { println!(); }
        "});

        let code_str = "\nlet hovered_point: Vector2F // size = 8, align = 0x4\n";
        let markdown_string = format!("\n```rust\n{code_str}```");

        let closure_markdown_string = markdown_string.clone();
        cx.handle_request::<lsp::request::HoverRequest, _, _>(move |_, _, _| {
            let future_markdown_string = closure_markdown_string.clone();
            async move {
                Ok(Some(lsp::Hover {
                    contents: lsp::HoverContents::Markup(lsp::MarkupContent {
                        kind: lsp::MarkupKind::Markdown,
                        value: future_markdown_string,
                    }),
                    range: Some(symbol_range),
                }))
            }
        })
        .next()
        .await;

        cx.dispatch_action(Hover);

        cx.condition(|editor, _| editor.hover_state.visible()).await;
        cx.editor(|editor, cx| {
            assert_eq!(
                editor.hover_state.info_popovers.len(),
                1,
                "Expected exactly one hover but got: {:?}",
                editor.hover_state.info_popovers
            );
            let rendered_text = editor
                .hover_state
                .info_popovers
                .first()
                .unwrap()
                .get_rendered_text(cx);

            assert_eq!(
                rendered_text, code_str,
                "Should not have extra line breaks at end of rendered hover"
            );
        });
    }

    #[gpui::test]
    async fn test_hover_diagnostic_and_info_popovers(cx: &mut gpui::TestAppContext) {
        init_test(cx, |_| {});

        let mut cx = EditorLspTestContext::new_rust(
            lsp::ServerCapabilities {
                hover_provider: Some(lsp::HoverProviderCapability::Simple(true)),
                ..Default::default()
            },
            cx,
        )
        .await;

        // Hover with just diagnostic, pops DiagnosticPopover immediately and then
        // info popover once request completes
        cx.set_state(indoc! {"
            fn teˇst() { println!(); }
        "});

        // Send diagnostic to client
        let range = cx.text_anchor_range(indoc! {"
            fn «test»() { println!(); }
        "});
        cx.update_buffer(|buffer, cx| {
            let snapshot = buffer.text_snapshot();
            let set = DiagnosticSet::from_sorted_entries(
                vec![DiagnosticEntry {
                    range,
                    diagnostic: Diagnostic {
                        message: "A test diagnostic message.".to_string(),
                        ..Default::default()
                    },
                }],
                &snapshot,
            );
            buffer.update_diagnostics(LanguageServerId(0), set, cx);
        });

        // Hover pops diagnostic immediately
        cx.update_editor(|editor, cx| hover(editor, &Hover, cx));
        cx.background_executor.run_until_parked();

        cx.editor(|Editor { hover_state, .. }, _| {
            assert!(
                hover_state.diagnostic_popover.is_some() && hover_state.info_popovers.is_empty()
            )
        });

        // Info Popover shows after request responded to
        let range = cx.lsp_range(indoc! {"
            fn «test»() { println!(); }
        "});
        cx.handle_request::<lsp::request::HoverRequest, _, _>(move |_, _, _| async move {
            Ok(Some(lsp::Hover {
                contents: lsp::HoverContents::Markup(lsp::MarkupContent {
                    kind: lsp::MarkupKind::Markdown,
                    value: "some new docs".to_string(),
                }),
                range: Some(range),
            }))
        });
        cx.background_executor
            .advance_clock(Duration::from_millis(HOVER_DELAY_MILLIS + 100));

        cx.background_executor.run_until_parked();
        cx.editor(|Editor { hover_state, .. }, _| {
            hover_state.diagnostic_popover.is_some() && hover_state.info_task.is_some()
        });
    }

    #[gpui::test]
    async fn test_hover_inlay_label_parts(cx: &mut gpui::TestAppContext) {
        init_test(cx, |settings| {
            settings.defaults.inlay_hints = Some(InlayHintSettings {
                enabled: true,
                edit_debounce_ms: 0,
                scroll_debounce_ms: 0,
                show_type_hints: true,
                show_parameter_hints: true,
                show_other_hints: true,
            })
        });

        let mut cx = EditorLspTestContext::new_rust(
            lsp::ServerCapabilities {
                inlay_hint_provider: Some(lsp::OneOf::Right(
                    lsp::InlayHintServerCapabilities::Options(lsp::InlayHintOptions {
                        resolve_provider: Some(true),
                        ..Default::default()
                    }),
                )),
                ..Default::default()
            },
            cx,
        )
        .await;

        cx.set_state(indoc! {"
            struct TestStruct;

            // ==================

            struct TestNewType<T>(T);

            fn main() {
                let variableˇ = TestNewType(TestStruct);
            }
        "});

        let hint_start_offset = cx.ranges(indoc! {"
            struct TestStruct;

            // ==================

            struct TestNewType<T>(T);

            fn main() {
                let variableˇ = TestNewType(TestStruct);
            }
        "})[0]
            .start;
        let hint_position = cx.to_lsp(hint_start_offset);
        let new_type_target_range = cx.lsp_range(indoc! {"
            struct TestStruct;

            // ==================

            struct «TestNewType»<T>(T);

            fn main() {
                let variable = TestNewType(TestStruct);
            }
        "});
        let struct_target_range = cx.lsp_range(indoc! {"
            struct «TestStruct»;

            // ==================

            struct TestNewType<T>(T);

            fn main() {
                let variable = TestNewType(TestStruct);
            }
        "});

        let uri = cx.buffer_lsp_url.clone();
        let new_type_label = "TestNewType";
        let struct_label = "TestStruct";
        let entire_hint_label = ": TestNewType<TestStruct>";
        let closure_uri = uri.clone();
        cx.lsp
            .handle_request::<lsp::request::InlayHintRequest, _, _>(move |params, _| {
                let task_uri = closure_uri.clone();
                async move {
                    assert_eq!(params.text_document.uri, task_uri);
                    Ok(Some(vec![lsp::InlayHint {
                        position: hint_position,
                        label: lsp::InlayHintLabel::LabelParts(vec![lsp::InlayHintLabelPart {
                            value: entire_hint_label.to_string(),
                            ..Default::default()
                        }]),
                        kind: Some(lsp::InlayHintKind::TYPE),
                        text_edits: None,
                        tooltip: None,
                        padding_left: Some(false),
                        padding_right: Some(false),
                        data: None,
                    }]))
                }
            })
            .next()
            .await;
        cx.background_executor.run_until_parked();
        cx.update_editor(|editor, cx| {
            let expected_layers = vec![entire_hint_label.to_string()];
            assert_eq!(expected_layers, cached_hint_labels(editor));
            assert_eq!(expected_layers, visible_hint_labels(editor, cx));
        });

        let inlay_range = cx
            .ranges(indoc! {"
                struct TestStruct;

                // ==================

                struct TestNewType<T>(T);

                fn main() {
                    let variable« »= TestNewType(TestStruct);
                }
        "})
            .get(0)
            .cloned()
            .unwrap();
        let new_type_hint_part_hover_position = cx.update_editor(|editor, cx| {
            let snapshot = editor.snapshot(cx);
            let previous_valid = inlay_range.start.to_display_point(&snapshot);
            let next_valid = inlay_range.end.to_display_point(&snapshot);
            assert_eq!(previous_valid.row(), next_valid.row());
            assert!(previous_valid.column() < next_valid.column());
            let exact_unclipped = DisplayPoint::new(
                previous_valid.row(),
                previous_valid.column()
                    + (entire_hint_label.find(new_type_label).unwrap() + new_type_label.len() / 2)
                        as u32,
            );
            PointForPosition {
                previous_valid,
                next_valid,
                exact_unclipped,
                column_overshoot_after_line_end: 0,
            }
        });
        cx.update_editor(|editor, cx| {
            update_inlay_link_and_hover_points(
                &editor.snapshot(cx),
                new_type_hint_part_hover_position,
                editor,
                true,
                false,
                cx,
            );
        });

        let resolve_closure_uri = uri.clone();
        cx.lsp
            .handle_request::<lsp::request::InlayHintResolveRequest, _, _>(
                move |mut hint_to_resolve, _| {
                    let mut resolved_hint_positions = BTreeSet::new();
                    let task_uri = resolve_closure_uri.clone();
                    async move {
                        let inserted = resolved_hint_positions.insert(hint_to_resolve.position);
                        assert!(inserted, "Hint {hint_to_resolve:?} was resolved twice");

                        // `: TestNewType<TestStruct>`
                        hint_to_resolve.label = lsp::InlayHintLabel::LabelParts(vec![
                            lsp::InlayHintLabelPart {
                                value: ": ".to_string(),
                                ..Default::default()
                            },
                            lsp::InlayHintLabelPart {
                                value: new_type_label.to_string(),
                                location: Some(lsp::Location {
                                    uri: task_uri.clone(),
                                    range: new_type_target_range,
                                }),
                                tooltip: Some(lsp::InlayHintLabelPartTooltip::String(format!(
                                    "A tooltip for `{new_type_label}`"
                                ))),
                                ..Default::default()
                            },
                            lsp::InlayHintLabelPart {
                                value: "<".to_string(),
                                ..Default::default()
                            },
                            lsp::InlayHintLabelPart {
                                value: struct_label.to_string(),
                                location: Some(lsp::Location {
                                    uri: task_uri,
                                    range: struct_target_range,
                                }),
                                tooltip: Some(lsp::InlayHintLabelPartTooltip::MarkupContent(
                                    lsp::MarkupContent {
                                        kind: lsp::MarkupKind::Markdown,
                                        value: format!("A tooltip for `{struct_label}`"),
                                    },
                                )),
                                ..Default::default()
                            },
                            lsp::InlayHintLabelPart {
                                value: ">".to_string(),
                                ..Default::default()
                            },
                        ]);

                        Ok(hint_to_resolve)
                    }
                },
            )
            .next()
            .await;
        cx.background_executor.run_until_parked();

        cx.update_editor(|editor, cx| {
            update_inlay_link_and_hover_points(
                &editor.snapshot(cx),
                new_type_hint_part_hover_position,
                editor,
                true,
                false,
                cx,
            );
        });
        cx.background_executor
            .advance_clock(Duration::from_millis(HOVER_DELAY_MILLIS + 100));
        cx.background_executor.run_until_parked();
        cx.update_editor(|editor, cx| {
            let hover_state = &editor.hover_state;
            assert!(
                hover_state.diagnostic_popover.is_none() && hover_state.info_popovers.len() == 1
            );
            let popover = hover_state.info_popovers.first().cloned().unwrap();
            let buffer_snapshot = editor.buffer().update(cx, |buffer, cx| buffer.snapshot(cx));
            assert_eq!(
                popover.symbol_range,
                RangeInEditor::Inlay(InlayHighlight {
                    inlay: InlayId::Hint(0),
                    inlay_position: buffer_snapshot.anchor_at(inlay_range.start, Bias::Right),
                    range: ": ".len()..": ".len() + new_type_label.len(),
                }),
                "Popover range should match the new type label part"
            );
            assert_eq!(
                popover.get_rendered_text(cx),
                format!("A tooltip for {new_type_label}"),
            );
        });

        let struct_hint_part_hover_position = cx.update_editor(|editor, cx| {
            let snapshot = editor.snapshot(cx);
            let previous_valid = inlay_range.start.to_display_point(&snapshot);
            let next_valid = inlay_range.end.to_display_point(&snapshot);
            assert_eq!(previous_valid.row(), next_valid.row());
            assert!(previous_valid.column() < next_valid.column());
            let exact_unclipped = DisplayPoint::new(
                previous_valid.row(),
                previous_valid.column()
                    + (entire_hint_label.find(struct_label).unwrap() + struct_label.len() / 2)
                        as u32,
            );
            PointForPosition {
                previous_valid,
                next_valid,
                exact_unclipped,
                column_overshoot_after_line_end: 0,
            }
        });
        cx.update_editor(|editor, cx| {
            update_inlay_link_and_hover_points(
                &editor.snapshot(cx),
                struct_hint_part_hover_position,
                editor,
                true,
                false,
                cx,
            );
        });
        cx.background_executor
            .advance_clock(Duration::from_millis(HOVER_DELAY_MILLIS + 100));
        cx.background_executor.run_until_parked();
        cx.update_editor(|editor, cx| {
            let hover_state = &editor.hover_state;
            assert!(
                hover_state.diagnostic_popover.is_none() && hover_state.info_popovers.len() == 1
            );
            let popover = hover_state.info_popovers.first().cloned().unwrap();
            let buffer_snapshot = editor.buffer().update(cx, |buffer, cx| buffer.snapshot(cx));
            assert_eq!(
                popover.symbol_range,
                RangeInEditor::Inlay(InlayHighlight {
                    inlay: InlayId::Hint(0),
                    inlay_position: buffer_snapshot.anchor_at(inlay_range.start, Bias::Right),
                    range: ": ".len() + new_type_label.len() + "<".len()
                        ..": ".len() + new_type_label.len() + "<".len() + struct_label.len(),
                }),
                "Popover range should match the struct label part"
            );
            assert_eq!(
                popover.get_rendered_text(cx),
                format!("A tooltip for {struct_label}"),
                "Rendered markdown element should remove backticks from text"
            );
        });
    }
}<|MERGE_RESOLUTION|>--- conflicted
+++ resolved
@@ -709,17 +709,11 @@
             .when(window_is_transparent(cx), |this| {
                 this.bg(gpui::transparent_black())
             })
-<<<<<<< HEAD
-=======
-            .cursor(CursorStyle::PointingHand)
-            .tooltip(move |cx| Tooltip::for_action("Go To Diagnostic", &crate::GoToDiagnostic, cx))
->>>>>>> 2ae1a472
             // Prevent a mouse move on the popover from being propagated to the editor,
             // because that would dismiss the popover.
             .on_mouse_move(|_, cx| cx.stop_propagation())
             // Prevent a mouse down on the popover from being propagated to the editor,
             // because that would move the cursor.
-<<<<<<< HEAD
             .on_mouse_down(MouseButton::Left, move |_, cx| {
                 let mut keyboard_grace = keyboard_grace.borrow_mut();
                 *keyboard_grace = false;
@@ -728,26 +722,7 @@
             .child(markdown_div);
 
         d.into_any_element()
-=======
-            .on_mouse_down(MouseButton::Left, |_, cx| cx.stop_propagation())
-            .on_click(cx.listener(|editor, _, cx| editor.go_to_diagnostic(&Default::default(), cx)))
-            .child(
-                div()
-                    .id("diagnostic-inner")
-                    .overflow_y_scroll()
-                    .max_w(max_size.width)
-                    .max_h(max_size.height)
-                    .px_2()
-                    .py_1()
-                    .bg(diagnostic_colors.background)
-                    .text_color(style.text.color)
-                    .border_1()
-                    .border_color(diagnostic_colors.border)
-                    .rounded_lg()
-                    .child(SharedString::from(text)),
-            )
-            .into_any_element()
->>>>>>> 2ae1a472
+
     }
 
     pub fn activation_info(&self) -> (usize, Anchor) {
