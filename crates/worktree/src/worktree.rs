--- conflicted
+++ resolved
@@ -3164,12 +3164,9 @@
     pub git_status: Option<GitFileStatus>,
     /// Whether this entry is considered to be a `.env` file.
     pub is_private: bool,
-<<<<<<< HEAD
     /// The entry's size on disk, in bytes.
     pub size: u64,
-=======
     pub char_bag: CharBag,
->>>>>>> 28568429
 }
 
 #[derive(Clone, Copy, Debug, PartialEq, Eq, Hash)]
